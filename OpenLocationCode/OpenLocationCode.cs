--- conflicted
+++ resolved
@@ -79,13 +79,8 @@
         /// <param name="code">A valid OLC code. Can be a full code or a shortened code.</param>
         /// <exception cref="ArgumentException">If the code is null or not valid.</exception>
         public OpenLocationCode(string code) {
-<<<<<<< HEAD
             if (code == null) {
                 throw new ArgumentException("code cannot be null");
-=======
-            if (!IsValidCode(code)) {
-                throw new ArgumentException($"The provided code '{code}' is not a valid Open Location Code.");
->>>>>>> eeba8409
             }
             Code = code.ToUpper();
             if (!IsValidCodeUpperCase(Code)) {
@@ -241,13 +236,8 @@
         /// <returns>The decoded CodeArea for this Open Location Code.</returns>
         /// <exception cref="InvalidOperationException">If this code is not full.</exception>
         public CodeArea Decode() {
-<<<<<<< HEAD
             if (!IsFull()) {
-                throw new InvalidOperationException($"Method Decode() could only be called on valid full codes, code is {Code}.");
-=======
-            if (!IsFullCode(Code)) {
                 throw new InvalidOperationException($"Method {nameof(Decode)}() may only be called on a full code, code was {Code}.");
->>>>>>> eeba8409
             }
             // Strip padding and separator characters out of the code.
             string code = TrimCode(Code);
